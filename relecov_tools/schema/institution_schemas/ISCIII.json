--- conflicted
+++ resolved
@@ -45,24 +45,16 @@
                 "Sequence file R1 fastq": "sequence_file_R1_fastq",
                 "Sequence file R2 fastq": "sequence_file_R2_fastq"
             },
-<<<<<<< HEAD
-            "function": "None"
-=======
-            "mapped_key": "Sample ID given for sequencing",
-            "function":"None"
->>>>>>> a1dfe3b8
+            "function": "None",
+            "mapped_key": "Sample ID given for sequencing"
         },
         "run_id_file": {
             "file_name": "samples_run_services.tsv",
             "mapped_fields": {
                 "Runid": "run_name"
             },
-<<<<<<< HEAD
-            "function": "None"
-=======
-            "mapped_key": "Sample ID given for sequencing",
-            "function":"None"
->>>>>>> a1dfe3b8
+            "function": "None",
+            "mapped_key": "Sample ID given for sequencing"
         },
         "org_lab_file": {
             "file_name": "laboratory_mapping_list.tsv",
@@ -90,7 +82,7 @@
         },
         "authors_file": {
             "file_name": "gisaid_authors.tsv",
-            "mapped_fields":{
+            "mapped_fields": {
                 "Authors": "authors"
             },
             "mapped_key": "GISAID id",
@@ -98,7 +90,7 @@
         },
         "run_date": {
             "file_name": "runName_runDate.tsv",
-            "mapped_fields":{
+            "mapped_fields": {
                 "Sequencing Date": "run_date"
             },
             "mapped_key": "Runid",
@@ -106,7 +98,7 @@
         },
         "samples_in_run": {
             "file_name": "run_and_num_of_samples.csv",
-            "mapped_fields":{
+            "mapped_fields": {
                 "Number Of Samples In Run": "num_samples"
             },
             "mapped_key": "Runid",
@@ -114,11 +106,11 @@
         },
         "artic_version": {
             "file_name": "samples_artic_version.tsv",
-            "mapped_fields":{
+            "mapped_fields": {
                 "Enrichment panel/assay version": "artic_version"
             },
             "mapped_key": "Sample ID given for sequencing",
-            "function":"None"
+            "function": "None"
         }
     }
 }