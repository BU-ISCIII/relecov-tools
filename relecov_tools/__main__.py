--- conflicted
+++ resolved
@@ -2,12 +2,10 @@
 import os
 import logging
 # from click.types import File
-<<<<<<< HEAD
-# from rich import print
-=======
+
 import logging
 from rich import print
->>>>>>> 6dff752b
+
 
 # from rich.prompt import Confirm
 import click
@@ -21,14 +19,10 @@
 log = logging.getLogger()
 
 
-<<<<<<< HEAD
+
 def run_relecov_tools():
-=======
-log = logging.getLogger()
-
-
-def run_bu_isciii():
->>>>>>> 6dff752b
+
+
     # Set up rich stderr console
     stderr = rich.console.Console(stderr=True, force_terminal=relecov_tools.utils.rich_force_colors())
 
