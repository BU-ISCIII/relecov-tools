#!/usr/bin/env python
import os
import logging

# from rich.prompt import Confirm
import click
import rich.console
import rich.logging
import rich.traceback

import relecov_tools.utils
import relecov_tools.read_metadata
import relecov_tools.sftp_handle
import relecov_tools.ena_upload
import relecov_tools.json_validation
import relecov_tools.map_schema

log = logging.getLogger()


def run_relecov_tools():

    # Set up rich stderr console
    stderr = rich.console.Console(
        stderr=True, force_terminal=relecov_tools.utils.rich_force_colors()
    )

    # Set up the rich traceback
    rich.traceback.install(console=stderr, width=200, word_wrap=True, extra_lines=1)

    # Print nf-core header
    # stderr.print("\n[green]{},--.[grey39]/[green],-.".format(" " * 42), highlight=False)
    stderr.print(
        "[blue]                ___   ___       ___  ___  ___                           ",
        highlight=False,
    )
    stderr.print(
        "[blue]   \    |-[grey39]-|  [blue] |   \ |    |    |    |    |   | \      /  ",
        highlight=False,
    )
    stderr.print(
        "[blue]    \   \  [grey39]/ [blue]  |__ / |__  |    |___ |    |   |  \    /   ",
        highlight=False,
    )
    stderr.print(
        "[blue]    /  [grey39] / [blue] \   |  \  |    |    |    |    |   |   \  /    ",
        highlight=False,
    )
    stderr.print(
        "[blue]   /   [grey39] |-[blue]-|   |   \ |___ |___ |___ |___ |___|    \/     ",
        highlight=False,
    )

    # stderr.print("[green]                                          `._,._,'\n", highlight=False)
    __version__ = "0.0.1"
    stderr.print(
        "[grey39]    RELECOV-tools version {}".format(__version__), highlight=False
    )

    # Lanch the click cli
    relecov_tools_cli()


# Customise the order of subcommands for --help
class CustomHelpOrder(click.Group):
    def __init__(self, *args, **kwargs):
        self.help_priorities = {}
        super(CustomHelpOrder, self).__init__(*args, **kwargs)

    def get_help(self, ctx):
        self.list_commands = self.list_commands_for_help
        return super(CustomHelpOrder, self).get_help(ctx)

    def list_commands_for_help(self, ctx):
        """reorder the list of commands when listing the help"""
        commands = super(CustomHelpOrder, self).list_commands(ctx)
        return (
            c[1]
            for c in sorted(
                (self.help_priorities.get(command, 1000), command)
                for command in commands
            )
        )

    def command(self, *args, **kwargs):
        """Behaves the same as `click.Group.command()` except capture
        a priority for listing command names in help.
        """
        help_priority = kwargs.pop("help_priority", 1000)
        help_priorities = self.help_priorities

        def decorator(f):
            cmd = super(CustomHelpOrder, self).command(*args, **kwargs)(f)
            help_priorities[cmd.name] = help_priority
            return cmd

        return decorator


@click.group(cls=CustomHelpOrder)
@click.version_option(relecov_tools.__version__)
@click.option(
    "-v",
    "--verbose",
    is_flag=True,
    default=False,
    help="Print verbose output to the console.",
)
@click.option(
    "-l", "--log-file", help="Save a verbose log to a file.", metavar="<filename>"
)
def relecov_tools_cli(verbose, log_file):

    # Set the base logger to output DEBUG
    log.setLevel(logging.DEBUG)

    # Set up logs to a file if we asked for one
    if log_file:
        log_fh = logging.FileHandler(log_file, encoding="utf-8")
        log_fh.setLevel(logging.DEBUG)
        log_fh.setFormatter(
            logging.Formatter(
                "[%(asctime)s] %(name)-20s [%(levelname)-7s]  %(message)s"
            )
        )
        log.addHandler(log_fh)


# @relecov_tools_cli.command(help_priority=1)
# @click.argument("keywords", required=False, nargs=-1, metavar="<filter keywords>")
# @click.option(
#    "-s",
#    "--sort",
#    type=click.Choice(["release", "pulled", "name", "stars"]),
#    default="release",
#    help="How to sort listed pipelines",
# )
# @click.option("--json", is_flag=True, default=False, help="Print full output as JSON")
# @click.option(
#    "--show-archived", is_flag=True, default=False, help="Print archived workflows"
# )
# def list(keywords, sort, json, show_archived):
#    """
#    List available bu-isciii workflows used for relecov.
#    Checks the web for a list of nf-core pipelines with their latest releases.
#    Shows which nf-core pipelines you have pulled locally and whether they are up to date.
#    """
#    pass


# sftp
@relecov_tools_cli.command(help_priority=2)
@click.option("-u", "--user", help="User name for login to sftp server")
@click.option("-p", "--password", help="password for the user to login")
@click.option(
    "-f",
    "--conf_file",
    help="Configuration file (no params file)",
)
<<<<<<< HEAD
<<<<<<< HEAD
=======
>>>>>>> 1626b268
def download(user, password, conf_file):
    """Download files located in sftp server."""
    sftp_connection = relecov_tools.sftp_handle.SftpHandle(user, password, conf_file)
    sftp_connection.download()


# metadata
@relecov_tools_cli.command(help_priority=3)
@click.option(
    "-m",
    "--metadata_file",
    type=click.Path(),
    help="file containing metadata",
)
@click.option(
    "-s",
    "--sample_list_file",
    type=click.Path(),
    default=os.path.join(
        os.path.dirname(os.path.realpath(__file__)),
        "assets",
        "additional_metadata.json",
    ),
    help="Json with the additional metadata to add to the received user metadata",
)
@click.option(
    "-o", "--metadata-out", type=click.Path(), help="Path to save output  metadata file"
)
def read_metadata(metadata_file, sample_list_file, metadata_out):
    """
    Create the json compliant to the relecov schema from the Metadata file.
    """
    new_metadata = relecov_tools.read_metadata.RelecovMetadata(
        metadata_file, sample_list_file, metadata_out
    )
    relecov_json = new_metadata.create_metadata_json()
    return relecov_json


# validation
@relecov_tools_cli.command(help_priority=4)
@click.option("-j", "--json_file", help="Json file to validate")
@click.option("-s", "--json_schema", help="Json schema")
@click.option("-o", "--out_folder", help="Path to save validate json file")
def validate(json_file, json_schema, out_folder):
    """Validate json file against schema."""
    (
        validated_json_data,
        invalid_json,
        errors,
    ) = relecov_tools.json_validation.validate_json(json_file, json_schema, out_folder)
    if len(invalid_json) > 0:
        log.error("Some of the samples in json metadata were not validated")
    else:
        log.info("All data in json were validated")


# mapping to ENA schema
@relecov_tools_cli.command(help_priority=5)
@click.option("-p", "--origin_schema", help="File with the origin (relecov) schema")
@click.option("-j", "--json_data", help="File with the json data to convert")
@click.option(
    "-d",
    "--destination_schema",
    type=click.Choice(["ENA", "GSAID", "other"], case_sensitive=True),
    help="schema to be mapped",
)
@click.option("-f", "--schema_file", help="file with the custom schema")
@click.option("-o", "--output", help="File name and path to store the mapped json")
def map(origin_schema, json_data, destination_schema, schema_file, output):
    """Convert data between phage plus schema to ENA, GISAID, or any other schema"""
    new_schema = relecov_tools.conversion_schema.MappingSchema(
        origin_schema, json_data, destination_schema, schema_file, output
    )
    new_schema.map_to_data_to_new_schema()


@relecov_tools_cli.command(help_priority=6)
@click.option("-u", "--user", help="user name for login to ena")
@click.option("-p", "--password", help="password for the user to login")
@click.option("-e", "--ena_json", help="where the validated json is")
@click.option("-s", "--study", help="study/project name to include in xml files")
@click.option(
    "-a",
    "--action",
    type=click.Choice(["add", "modify", "cancel", "release"], case_sensitive=False),
    help="select one of the available options",
)
@click.option("--dev/--production", default=True)
@click.option("-o", "--output_path", help="output folder for the xml generated files")
def upload_to_ena(user, password, ena_json, dev, study, action, output_path):
    """parsed data to create xml files to upload to ena"""
    upload_ena = relecov_tools.ena_upload.upload(
        user, password, ena_json, dev, study, action, output_path
    )
    upload_ena.upload_files_to_ena()


@relecov_tools_cli.command(help_priority=7)
@click.option("-u", "--user", help="user name for login")
@click.option("-p", "--password", help="password for the user to login")
@click.option("-e", "--gisaid_json", help="where the validated json is")
@click.option("-o", "--output_path", help="output folder for the xml generated files")
def upload_to_gisaid(user, password, gisaid_json, output_path):
    """parsed data to create files to upload to gisaid"""
    pass


@relecov_tools_cli.command(help_priority=8)
@click.option("-u", "--user", help="user name for connecting to the server")
def launch(user):
    """launch viralrecon in hpc"""
    pass


@relecov_tools_cli.command(help_priority=9)
@click.option("-j", "--json", help="data in json format")
def update_db(user):
    """feed database with metadata jsons"""
    pass


if __name__ == "__main__":
    run_relecov_tools()<|MERGE_RESOLUTION|>--- conflicted
+++ resolved
@@ -157,10 +157,6 @@
     "--conf_file",
     help="Configuration file (no params file)",
 )
-<<<<<<< HEAD
-<<<<<<< HEAD
-=======
->>>>>>> 1626b268
 def download(user, password, conf_file):
     """Download files located in sftp server."""
     sftp_connection = relecov_tools.sftp_handle.SftpHandle(user, password, conf_file)
