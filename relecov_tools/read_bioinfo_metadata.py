--- conflicted
+++ resolved
@@ -1,8 +1,4 @@
 #!/usr/bin/env python
-<<<<<<< HEAD
-=======
-# TODO: Add new dependencies to pkg
->>>>>>> 64636d01
 import os
 import sys
 import logging
@@ -26,24 +22,14 @@
     force_terminal=relecov_tools.utils.rich_force_colors(),
 )
 
-<<<<<<< HEAD
 # TODO: Create 2 master function that validates file presence/content and transfrom from csv,tsv,... to json. 
-=======
-# TODO: add required fields to j_data (read_lab + read_bioinf)
-# TODO: Scan should work in multiple samples. Files found must detect N samples output files.  
->>>>>>> 64636d01
 class BioinfoMetadata:
     def __init__(
         self,
         json_file=None,
         input_folder=None,
         output_folder=None,
-<<<<<<< HEAD
         software='viralrecon',
-=======
-        software='viralrecon', # default?
-        yaml_file=None,
->>>>>>> 64636d01
     ):
         if json_file is None:
             json_file = relecov_tools.utils.prompt_path(
@@ -68,39 +54,19 @@
         else:
             self.output_folder = output_folder
 
-<<<<<<< HEAD
-=======
         # TODO: Available software list can be retrieved from conf/bioinfo_search_patterns.yml
         # TODO: Add error if software is not in the list (sys exit)
->>>>>>> 64636d01
         if software is None:
             software = relecov_tools.utils.prompt_path(
                 msg="Select the software, pipeline or tool use in the bioinformatic analysis (available: 'viralrecon'): "
             )
         self.software_name = software
 
-<<<<<<< HEAD
         json_file = os.path.join(os.path.dirname(__file__), "conf", "bioinfo_config.json")
         config_json = ConfigJson(json_file)
-=======
-        if yaml_file is None:
-            stderr.print(
-                "[grey] [INFO]: Applying default YAML bioinformatics configuration file."
-            )
-            yaml_file = os.path.join(os.path.dirname(__file__), "conf", "bioinfo_search_patterns.yml")
-        else:
-            if not os.path.isfile(yaml_file):
-                log.error("yaml file %s does not exist ", yaml_file)
-                stderr.print(f"[red] file {yaml_file} does not exist")
-                sys.exit(1)
-        self.yaml_data = relecov_tools.utils.get_yaml_topic(yaml_file, self.software_name)
-
-        config_json = ConfigJson()
->>>>>>> 64636d01
         self.configuration = config_json
 
     def get_software_required_files(self):
-<<<<<<< HEAD
         """Load required softwaew specific files and patterns"""
         self.software_config = self.configuration.get_configuration(self.software_name)
         self.required_file_name = {}
@@ -112,22 +78,10 @@
                 self.required_file_content[key] = value.get('content','')
         stderr.print(self.required_file_name)
         
-=======
-        """Load required softwaew specific files and patterns from YAML."""
-        self.required_file_name = {}
-        self.required_file_content = {}
-
-        for key, value in self.yaml_data.items():
-            if 'required' in value and value['required']:
-                self.required_file_name[key] = value.get('fn','')
-                self.required_file_content[key] = value.get('content','')
-
->>>>>>> 64636d01
     def scann_directory(self):
         """Scann bioinfo analysis directory and search for files"""
         total_files = sum(len(files) for _, _, files in os.walk(self.input_folder))
         self.get_software_required_files()
-<<<<<<< HEAD
         required_files_found = {key: '' for key in self.required_file_name}
 
         with tqdm(total=total_files, desc=f'\tScanning...') as pbar:
@@ -170,50 +124,6 @@
 #        )
 
     # TODO: we can make a rule in bioinfo_config.json where all software-properties must have a field callded "fixed_values". This way the second argument wont't be necessary
-=======
-        required_files_found = {key: [] for key in self.required_file_name}
-
-        with tqdm(total=total_files, desc=f'\tScanning...') as pbar:
-            for target_file, file_pattern in self.required_file_name.items():
-                for root, _, files in os.walk(self.input_folder, topdown=True):
-                    for file_name in files:
-                        # FIXME: might be better regex than endswith
-                        if file_name.endswith(file_pattern):
-                            file_path = os.path.join(root, file_name)
-                            required_files_found[target_file].append(file_path)
-                    pbar.update(1) # FIXME: is not correctly processing each file
-        return(required_files_found)
-
-    # TODO: This verification step might be executed for each sample since there are sample-specific files.
-    def validate_software_mandatory_files(self, files):
-        """Verify that all required files are present"""
-        missing = []
-        if len(files) == 0:
-            log.error("No mandatory files for %s found in folder: %s", 
-                    self.software_name,
-                    self.input_folder
-            )
-            stderr.print(
-                f"[red]\tValidation Failed: No mandatory files found in folder: {self.input_folder}. "
-            )
-            sys.exit(1)
-        for key, values in files.items():
-            if len(values)==0:
-                missing.append(key)
-        if len(missing) > 0:
-            stderr.print(
-                f"[red]\tValidation Failed: Missing files for {self.software_name}:"
-            )
-            for i in missing:
-                stderr.print(
-                    f"\t- {self.required_file_name[i]}"
-                )
-            sys.exit(1)
-        stderr.print(
-            f"[green]\tValidation Approved"
-        )
-
->>>>>>> 64636d01
     def add_fixed_values(self, j_data, fixed_values):
         """include the fixed data defined in configuration or feed custom empty fields"""
         f_values = self.software_config["fixed_values"]
@@ -454,18 +364,11 @@
         metadata json, mapping_stats, and more information from the files
         inside input directory
         """
-<<<<<<< HEAD
         self.get_software_required_files()
         stderr.print(f"[blue]Sanning for {self.software_name} files..")
         req_files = self.scann_directory()
         #stderr.print(f"[blue]Verifying {self.software_name} required #files..")
         #self.validate_software_mandatory_files(req_files)
-=======
-        stderr.print(f"[blue]Sanning for {self.software_name} files..")
-        scanned_files_mapping = self.scann_directory()
-        stderr.print(f"[blue]Verifying {self.software_name} required files..")
-        self.validate_software_mandatory_files(scanned_files_mapping)
->>>>>>> 64636d01
         stderr.print("[blue]Reading lab metadata json")
         j_data = self.collect_info_from_lab_json()
         stderr.print("[blue]Adding fixed values")
