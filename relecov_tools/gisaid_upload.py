--- conflicted
+++ resolved
@@ -10,11 +10,7 @@
 from Bio import SeqIO
 from relecov_tools.config_json import ConfigJson
 
-<<<<<<< HEAD
-#
-
-=======
->>>>>>> 1b91be0c
+
 # import site
 
 
