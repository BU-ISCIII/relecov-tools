import logging

# from pyparsing import col
import rich.console

import pandas as pd
import os

# import ftplib
import relecov_tools.utils
from Bio import SeqIO

# from relecov_tools.config_json import ConfigJson


# import site


log = logging.getLogger(__name__)
stderr = rich.console.Console(
    stderr=True,
    style="dim",
    highlight=False,
    force_terminal=relecov_tools.utils.rich_force_colors(),
)


class GisaidUpload:
    def __init__(
        self,
        user=None,
        passwd=None,
        gisaid_json=None,
        fasta_path=None,
        output_path=None,
    ):
        if user is None:
            self.user = relecov_tools.utils.prompt_text(
                msg="Enter your username defined in ENA"
            )
        else:
            self.user = user
        if passwd is None:
            self.passwd = relecov_tools.utils.prompt_password(
                msg="Enter your password to ENA"
            )
        else:
            self.passwd = passwd
        if output_path is None:
            self.output_path = relecov_tools.utils.prompt_path(
                msg="Select the folder to store the xml files"
            )
        else:
            self.output_path = output_path
        if gisaid_json is None:
            self.gisaid_json = relecov_tools.utils.prompt_path(
<<<<<<< HEAD
                msg="Select metadata json file"
            )
        else:
            self.gisaid_json = gisaid_json
        if fasta_path is None:
            self.fasta_path = relecov_tools.utils.prompt_path(msg="Select path")
        else:
            # relecov_tools/gisaid_upload.py
            self.metadata = fasta_path
=======
                msg="Select metadata json file"
            )
        else:
            self.gisaid_json = gisaid_json
        if fasta_path is None:
            self.fasta_path = relecov_tools.utils.prompt_path(
                msg="Select metadata json file"
            )

        else:relecov_tools/gisaid_upload.py

            self.metadata = metadata
>>>>>>> 67def729
        if not os.path.isfile(self.source_json_file):
            log.error("json data file %s does not exist ", self.source_json_file)
            stderr.print(f"[red]json data file {self.source_json_file} does not exist")
            sys.exit(1)
        with open(self.source_json_file, "r") as fh:
            self.json_data = json.loads(fh.read())

        else:
            self.fasta_path = fasta_path


    def convert_input_json_to_ena(self):
        """Split the input ena json, in samples and runs json"""
        pass

    # Metadatos

    def metadata_to_csv(self):
        "Transform metadata json to csv"
        data = relecov_tools.utils.read_json_file(self.metadata)
        df_data = pd.DataFrame(data)
        df_data.to_csv("meta_gisaid.csv")
<<<<<<< HEAD
=======

    
>>>>>>> 67def729

    # generar template con cli3
    # ADD TOKEN WARNING and file token  .authtoken
    # add bash from cli3

    os.system(
        "cli3 upload --database EpiCoV --token ./gisaid.authtoken --metadata gisaid_template.csv  --fasta multi.fasta --frameshift (OPTIONAL, default: catch_all) --failed --proxy --log"
    )
    """
    cli3 upload
    --database EpiCoV
    --token ./gisaid.authtoken
    --metadata gisaid_template.csv
    --fasta multi.fasta
    --frameshift (OPTIONAL, default: catch_all)
    --failed default creates file failed.out where the failed records will be
    --proxy
    --log default creates file failed.out where the log will be )
    """

<<<<<<< HEAD
=======

>>>>>>> 67def729
    # Sequences
    # Unificar en multifasta
    def create_multifasta(self):
        """Create multifasta from single fastas"""
        os.system(
            "cat %s/*.fasta > %s/multifasta.fasta" % (self.fasta_path, self.output_path)
        )
        multifasta = "%s/multifasta.fasta" % self.output_path
        return multifasta

    def change_headers(self, multifasta):
        """Transform multifasta ids/headers to GISAID format"""
        data = relecov_tools.utils.read_json_file(self.gisaid_json)
        virus_name = [name["covv_virus_name"] for name in data]
        with open(multifasta) as old_fasta, open(
            "%s/multifasta_gisaid.fasta" % self.output_path, "w"
        ) as new_fasta:
            records = SeqIO.parse(old_fasta, "fasta")
            for record in records:
                for name in virus_name:
                    if record.id == name.split("/")[-2]:
                        record.id = name
            SeqIO.write(record, new_fasta, "fasta")

    # Upload
    # Subir con cli3

    # def upload(self):
    # """Create the required files and upload to ENA"""
    # self.convert_input_json_to_ena()
    # self.create_structure_to_ena()<|MERGE_RESOLUTION|>--- conflicted
+++ resolved
@@ -54,7 +54,6 @@
             self.output_path = output_path
         if gisaid_json is None:
             self.gisaid_json = relecov_tools.utils.prompt_path(
-<<<<<<< HEAD
                 msg="Select metadata json file"
             )
         else:
@@ -63,31 +62,15 @@
             self.fasta_path = relecov_tools.utils.prompt_path(msg="Select path")
         else:
             # relecov_tools/gisaid_upload.py
-            self.metadata = fasta_path
-=======
-                msg="Select metadata json file"
-            )
-        else:
-            self.gisaid_json = gisaid_json
-        if fasta_path is None:
-            self.fasta_path = relecov_tools.utils.prompt_path(
-                msg="Select metadata json file"
-            )
+            self.fasta_path = fasta_path)
 
-        else:relecov_tools/gisaid_upload.py
 
-            self.metadata = metadata
->>>>>>> 67def729
         if not os.path.isfile(self.source_json_file):
             log.error("json data file %s does not exist ", self.source_json_file)
             stderr.print(f"[red]json data file {self.source_json_file} does not exist")
             sys.exit(1)
-        with open(self.source_json_file, "r") as fh:
-            self.json_data = json.loads(fh.read())
-
-        else:
-            self.fasta_path = fasta_path
-
+            with open(self.source_json_file, "r") as fh:
+                self.json_data = json.loads(fh.read())
 
     def convert_input_json_to_ena(self):
         """Split the input ena json, in samples and runs json"""
@@ -100,11 +83,6 @@
         data = relecov_tools.utils.read_json_file(self.metadata)
         df_data = pd.DataFrame(data)
         df_data.to_csv("meta_gisaid.csv")
-<<<<<<< HEAD
-=======
-
-    
->>>>>>> 67def729
 
     # generar template con cli3
     # ADD TOKEN WARNING and file token  .authtoken
@@ -125,10 +103,6 @@
     --log default creates file failed.out where the log will be )
     """
 
-<<<<<<< HEAD
-=======
-
->>>>>>> 67def729
     # Sequences
     # Unificar en multifasta
     def create_multifasta(self):
