--- conflicted
+++ resolved
@@ -47,7 +47,6 @@
             )
         else:
             self.passwd = passwd
-<<<<<<< HEAD
         if source_json is None:
             self.source_json_file = relecov_tools.utils.prompt_path(
                 msg="Select the GISAID json file to upload"
@@ -58,8 +57,6 @@
             self.customized_project = None
         else:
             self.customized_project = customized_project
-=======
->>>>>>> 245c2a6c
         if output_path is None:
             self.output_path = relecov_tools.utils.prompt_path(
                 msg="Select the folder to store the log files"
