--- conflicted
+++ resolved
@@ -62,7 +62,6 @@
             self.fasta_path = relecov_tools.utils.prompt_path(
                 msg="Select metadata json file"
             )
-<<<<<<< HEAD
         else:relecov_tools/gisaid_upload.py
 
             self.metadata = metadata
@@ -72,10 +71,6 @@
             sys.exit(1)
         with open(self.source_json_file, "r") as fh:
             self.json_data = json.loads(fh.read())
-=======
-        else:
-            self.fasta_path = fasta_path
->>>>>>> 245c2a6c
 
     def convert_input_json_to_ena(self):
         """Split the input ena json, in samples and runs json"""
@@ -88,7 +83,6 @@
         data = relecov_tools.utils.read_json_file(self.metadata)
         df_data = pd.DataFrame(data)
         df_data.to_csv("meta_gisaid.csv")
-<<<<<<< HEAD
     
 
     # generar template con cli3 
@@ -110,7 +104,6 @@
     --proxy
     --log default creates file failed.out where the log will be )
     """
-=======
 
     # Sequences
     # Unificar en multifasta
@@ -139,7 +132,6 @@
     # Upload
     # Subir con cli3
 
->>>>>>> 245c2a6c
     # def upload(self):
     # """Create the required files and upload to ENA"""
     # self.convert_input_json_to_ena()
