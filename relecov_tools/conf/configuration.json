{   
    "generic": {
        "logs_config": {
            "default_outpath": "/tmp/"
        },
        "validate_config": {
            "default_sample_id_registry": "/tmp/unique_sampleid_registry.json",
            "starting_date": "2020-01-01",
            "sample_id_ontology": "GENEPIO:0000079"
        },
        "json_schemas": {
            "relecov_schema": "relecov_schema.json",
            "ena_schema": "ena_schema.json",
            "gisaid_schema": "gisaid_schema.json"
        },
        "institution_mapping_file": {
            "ISCIII": "ISCIII.json",
            "HUGTiP": "HUGTiP.json"
        }
    },
    "pipeline_manager": {
        "analysis_group": "RLV",
        "analysis_user": "icasas_C",
        "doc_folder": "DOC",
        "analysis_folder": "ANALYSIS",
        "sample_stored_folder": "RAW",
        "sample_link_folder": "00-reads",
        "organism_config": {
            "Severe acute respiratory syndrome coronavirus 2 [LOINC:LA31065-8]": {
                "pipeline_template": "viralrecon",
                "service_tag": "SARSCOV2",
                "group_by_fields": [
                    "sequencing_instrument_platform",
                    "enrichment_panel",
                    "enrichment_panel_version"
                ]
            },
            "Respiratory syncytial virus [SNOMED:6415009]": {
                "pipeline_template": "IRMA",
                "service_tag": "GENOMERSV",
                "group_by_fields": [
                    "sequencing_instrument_platform",
                    "enrichment_panel",
                    "enrichment_panel_version"
                ]
            },
            "Influenza virus [SNOMED:725894000]": {
                "pipeline_templates": ["IRMA", "taxprofiler"],
                "service_tag": "GENOMEFLU",
                "group_by_fields": [
                    "sequencing_instrument_platform"
                ]
            }
        }
<<<<<<< HEAD
    },
    "sftp_handle": {
        "sftp_connection": {
            "sftp_server": "sftpgenvigies.isciii.es",
            "sftp_port": "22"
        },
        "metadata_processing": {
            "sample_id_col": "Sample ID given for sequencing",
            "header_flag": "CAMPO",
            "excel_sheet": "METADATA_LAB",
            "alternative_sheet": "5.Viral Characterisation and Se",
            "alternative_flag": "CAMPO",
            "alternative_sample_id_col": "Sample ID given for sequencing"
        },
        "abort_if_md5_mismatch": "False",
        "analysis_results_folder": "ANALYSIS_RESULTS",
        "platform_storage_folder": "/tmp/relecov",
        "allowed_file_extensions": [
            ".fastq.gz",
            ".fastq",
            ".fq",
            ".fq.gz",
            ".fasta",
            ".fasta.gz",
            ".fa",
            ".fa.gz",
            ".bam"
        ],
        "allowed_download_options": [
            "download_only",
            "download_clean",
            "delete_only"
        ],
        "skip_when_found": [
            "#",
            "Hash",
            "Path"
        ],
        "sample_name_regex": "(?P<sample>.+?)(?:[_\\. -]R?[12]|[_\\. -]read[12]|[_\\. -][12])?(?:_L\\d{3})?(?:_\\d{3})?(?:\\.(?:f(?:ast)?q(?:\\.gz)?|bam|cram))$"
    },
=======
    },
    "sftp_handle": {
        "sftp_connection": {
            "sftp_server": "sftpgenvigies.isciii.es",
            "sftp_port": "22"
        },
        "metadata_processing": {
            "sample_id_col": "Sample ID given for sequencing",
            "header_flag": "CAMPO",
            "excel_sheet": "METADATA_LAB",
            "alternative_sheet": "5.Viral Characterisation and Se",
            "alternative_flag": "CAMPO",
            "alternative_sample_id_col": "Sample ID given for sequencing"
        },
        "abort_if_md5_mismatch": "False",
        "analysis_results_folder": "ANALYSIS_RESULTS",
        "platform_storage_folder": "/tmp/relecov",
        "allowed_file_extensions": [
            ".fastq.gz",
            ".fastq",
            ".fq",
            ".fq.gz",
            ".fasta",
            ".fasta.gz",
            ".fa",
            ".fa.gz",
            "bam"
        ],
        "allowed_download_options": [
            "download_only",
            "download_clean",
            "delete_only"
        ],
        "skip_when_found": [
            "#",
            "Hash",
            "Path"
        ]
    },
>>>>>>> f2602cee
    "read_lab_metadata": {
        "fixed_fields": {
            "study_type": "Whole Genome Sequencing",
            "collector_name": "Not Provided [SNOMED:434941000124101]"
        },
        "organism_mapping": {
            "Severe acute respiratory syndrome coronavirus 2 [LOINC:LA31065-8]": {
                "tax_id": "2697049",
                "host_disease": "COVID-19 [SNOMED:840539006]"
            },
            "Respiratory syncytial virus [SNOMED:6415009]": {
                "tax_id": "1281",
                "host_disease": "Respiratory Syncytial Virus Infection [SNOMED:55735004]"
            },
            "Influenza virus [SNOMED:725894000]": {
                "tax_id": "11320",
                "host_disease": "Influenza Infection [SNOMED:408687004]"
            }
        },
        "metadata_lab_heading": [
            "Organism",
            "Public Health sample id (SIVIRA)",
            "Sample ID given by originating laboratory",
            "Sample ID given by the submitting laboratory",
            "Sample ID given in the microbiology lab",
            "Sample ID given if multiple rna-extraction or passages",
            "Sample ID given for sequencing",
            "ENA Sample ID",
            "GISAID Virus Name",
            "GISAID id",
            "Originating Laboratory",
            "Submitting Institution",
            "Sequencing Institution",
            "Sample Collection Date",
            "Sample Received Date",
            "Purpose of sampling",
            "Biological Sample Storage Condition",
            "Specimen source",
            "Environmental Material",
            "Environmental System",
            "Collection Device",
            "Host",
            "Host Age Years",
            "Host Age Months",
            "Host Gender",
            "Vaccinated",
            "Specific medication for treatment or prophylaxis",
            "Hospitalization",
            "Admission to intensive care unit",
            "Death",
            "Immunosuppression",
            "Sequencing Date",
            "Nucleic acid extraction protocol",
            "Commercial All-in-one library kit",
            "Library Preparation Kit",
            "Enrichment Protocol",
            "If Enrichment Protocol Is Other, Specify",
            "Enrichment panel/assay",
            "If Enrichment panel/assay Is Other, Specify",
            "Enrichment panel/assay version",
            "Number Of Samples In Run",
            "Runid",
            "Sequencing Instrument Model",
            "Flowcell Kit",
            "Source material",
            "Capture method",
            "Sequencing technique",
            "Library Layout",
            "Gene Name 1",
            "Diagnostic Pcr Ct Value 1",
            "Gene Name 2",
            "Diagnostic Pcr Ct Value-2",
            "Authors",
            "Sequence file R1",
            "Sequence file R2"
        ],
        "alt_heading_equivalences": {
            "Sample ID": "Sample ID given for sequencing",
            "LAB ID" : "Originating Laboratory",
            "Sequencing date\n Formato: YYYY-MM-DD" : "Sequencing Date",
            "Commercial All-in-one library kit" : "Commercial All-in-one library kit",
            "Library preparation kit " : "Library Preparation Kit",
            "Enrichment protocol" : "Enrichment Protocol",
            "if enrichment protocol is Other, specify" : "If Enrichment Protocol Is Other, Specify",
            "Amplicon protocol" : "Enrichment panel/assay",
            "if enrichment panel/assay is Other, specify" : "If Enrichment panel/assay Is Other, Specify",
            "Amplicon version" : "Enrichment panel/assay version",
            "Number Of Samples In Run" : "Number Of Samples In Run",
            "Number of variants with effect (missense, frameshit, stop codon)" : "Number of variants with effect",
            "Sequencing platforms (Illumina, Nanopore, IonTorrent, PacBio, other)" : "Sequencing Instrument Model",
            "Variant designation table filename" : "Lineage analysis file",
            "Library preparation kit" : "Library Preparation Kit",
            "Library layout" : "Library Layout",
            "Read lenght" : "Read length",
            "SARS-CoV-2 Lineage designation" : "Lineage designation",
            "fastq filename R1" : "Sequence file R1 fastq",
            "fastq filename R2" : "Sequence file R2 fastq"
        },
        "lab_metadata_req_json": {
            "laboratory_data": {
                "file": "laboratory_address.json",
                "map_field": "collecting_institution",
                "adding_fields": [
                  "collecting_institution_address",
                  "collecting_institution_email",
                  "geo_loc_state",
                  "geo_loc_region",
                  "geo_loc_city",
                  "geo_loc_country"
                ]
            },
            "geo_location_data": {
                "file": "geo_loc_cities.json",
                "map_field": "geo_loc_city",
                "adding_fields": [
                  "geo_loc_latitude",
                  "geo_loc_longitude"
                ]
            },
            "specimen_source_splitting": {
                "file": "anatomical_material_collection_method.json",
                "map_field": "specimen_source",
                "adding_fields": [
                    "anatomical_material",
                    "anatomical_part",
                    "body_product",
                    "collection_method"
                ]
            }
         },
        "required_post_processing": {
            "host_common_name": {
                "Human": "host_scientific_name::Homo sapiens"
            },
            "sequencing_instrument_model": {
                "Illumina": "sequencing_instrument_platform::Illumina",
                "PacBio": "sequencing_instrument_platform::PacBio",
                "Ion Torrent": "sequencing_instrument_platform::Ion Torrent",
                "Ion Gene": "sequencing_instrument_platform::Ion Torrent",
                "Oxford Nanopore": "sequencing_instrument_platform::Oxford Nanopore"
            }
        },
        "required_copy_from_other_field": {
            "isolate_sample_id": "sequencing_sample_id"
        },
        "samples_json_fields": [
            "sequence_file_R1_md5",
            "sequence_file_R2_md5",
            "sequence_file_R1",
            "sequence_file_R2",
            "sequence_file_path_R1",
            "sequence_file_path_R2",
            "batch_id"
        ]
    },
    "upload_to_gisaid": {
        "gisaid_csv_headers": [
            "submitter",
            "covv_virus_name",
            "covv_type",
            "covv_passage",
            "covv_collection_date",
            "covv_location",
            "covv_add_location",
            "covv_host",
            "covv_add_host_info",
            "covv_sampling_strategy",
            "covv_gender",
            "covv_patient_age",
            "covv_patient_status",
            "covv_specimen",
            "covv_outbreak",
            "covv_last_vaccinated",
            "covv_treatment",
            "covv_seq_technology",
            "covv_assembly_method",
            "covv_coverage",
            "covv_orig_lab",
            "covv_orig_lab_addr",
            "covv_provider_sample_id",
            "covv_subm_lab",
            "covv_subm_lab_addr",
            "covv_subm_sample_id",
            "covv_authors"
        ],
        "GISAID_configuration": {
            "submitter": "GISAID_ID"
        }
    },
    "upload_to_ena": {
        "ENA_configuration": {
            "study_alias": "RELECOV",
            "design_description": "Design Description",
            "experiment_title": "Project for ENA submission RELECOV",
            "study_title": "RELECOV Spanish Network for genomics surveillance",
            "study_type": "Whole Genome Sequencing",
            "study_id": "ERP137164",
            "ena_broker_name": "Instituto de Salud Carlos III"
        },
        "checklist": "ERC000033",
        "templates_path": "",
        "tool": {
            "tool_name": "ena-upload-cli",
            "tool_version": "0.5.3"
        },
        "df_study_fields": [
            "study_alias",
            "study_title",
            "study_type",
            "study_abstract"
        ],
        "df_sample_fields": [
            "sample_alias",
            "sample_title",
            "collection date",
            "geographic location (country and/or sea)",
            "sample_description",
            "host common name",
            "host scientific name",
            "host sex",
            "scientific_name",
            "collector name",
            "collecting institution",
            "address",
            "isolate",
            "host subject id",
            "host health state",
            "authors",
            "taxon_id"
        ],
        "df_run_fields": [
            "run_alias",
            "experiment_alias",
            "file_name",
            "file_format",
            "file_checksum",
            "collecting institution"
        ],
        "df_experiment_fields": [
            "experiment_alias",
            "experiment_title",
            "sample_alias",
            "study_alias",
            "design_description",
            "library_name",
            "library_strategy",
            "library_source",
            "library_selection",
            "library_layout",
            "library_construction_protocol",
            "insert_size",
            "platform",
            "instrument_model",
            "collecting institution"
        ],
        "ena_fixed_fields": {
          "broker_name": "Instituto de Salud Carlos III",
          "file_format": "FASTQ",
          "study_alias": "RELECOV",
          "study_title": "RELECOV Spanish Network for genomics surveillance",
          "study_abstract": "RELECOV is a Spanish Network for genomics surveillance",
          "insert_size": "0"
        },
        "accession_fields": [
            "ena_study_accession",
            "ena_sample_accession",
            "ena_experiment_accession",
            "ena_run_accession"
        ],
        "additional_formating": {
            "sample_description": [
                "host_common_name",
                "anatomical_part",
                "collection_method"
            ],
            "design_description": [
                "library_layout",
                "library_preparation_kit",
                "library_selection",
                "library_strategy"
            ],
            "sequence_file_path_R1": [
                "sequence_file_path_R1",
                "sequence_file_R1"
            ],
            "sequence_file_path_R2": [
                "sequence_file_path_R2",
                "sequence_file_R2"
            ],
            "experiment_alias": [
                "isolate_sample_id",
                "sample_collection_date"
            ],
            "run_alias": [
                "isolate_sample_id",
                "sample_collection_date"
            ],
            "experiment_title": [
                "sequencing_instrument_model",
                "isolate_sample_id"
            ],
            "file_name": [
                "sequence_file_R1",
                "sequence_file_R2"
            ],
            "file_checksum": [
                "sequence_file_R1_md5",
                "sequence_file_R2_md5"
            ]
        }
    },
<<<<<<< HEAD
    "update_db": {
        "platform-params":{
=======
    "upload_database": {
        "platform":{
>>>>>>> f2602cee
            "iskylims": {
                "server_url": "http://relecov-iskylims.isciiides.es",
                "api_url": "/wetlab/api/",
                "store_samples": "create-sample",
                "url_project_fields": "projects-fields",
                "url_sample_fields": "sample-fields",
                "param_sample_project": "project",
                "project_name": "relecov",
                "token": ""
            },
            "relecov": {
            "server_url": "http://relecov-platform.isciiides.es",
            "api_url": "/api/",
            "store_samples": "createSampleData",
            "bioinfodata": "createBioinfoData",
            "variantdata": "createVariantData",
            "check_sample": "checkSampleExists",
            "sftp_info": "sftpInfo",
            "token": ""
            }
        },
        "iskylims_fixed_values": {
            "patient_core": "",
            "sample_project": "Relecov",
            "only_recorded": "Yes",
            "sample_location": "Not defined"
        },
        "relecov_sample_metadata": [
            "authors",
            "collecting_institution",
            "collecting_lab_sample_id",
            "ena_broker_name",
            "ena_sample_accession",
            "gisaid_accession_id",
            "gisaid_virus_name",
            "microbiology_lab_sample_id",
            "sequence_file_path_R1",
            "sequence_file_path_R2",
            "schema_name",
            "schema_version",
            "sequencing_date",
            "sequence_file_R1_md5",
            "sequence_file_R2_md5",
            "sequence_file_R1",
            "sequence_file_R2",
            "sequencing_sample_id",
            "submitting_institution",
            "submitting_lab_sample_id"
        ]
    }
}<|MERGE_RESOLUTION|>--- conflicted
+++ resolved
@@ -52,7 +52,6 @@
                 ]
             }
         }
-<<<<<<< HEAD
     },
     "sftp_handle": {
         "sftp_connection": {
@@ -93,47 +92,6 @@
         ],
         "sample_name_regex": "(?P<sample>.+?)(?:[_\\. -]R?[12]|[_\\. -]read[12]|[_\\. -][12])?(?:_L\\d{3})?(?:_\\d{3})?(?:\\.(?:f(?:ast)?q(?:\\.gz)?|bam|cram))$"
     },
-=======
-    },
-    "sftp_handle": {
-        "sftp_connection": {
-            "sftp_server": "sftpgenvigies.isciii.es",
-            "sftp_port": "22"
-        },
-        "metadata_processing": {
-            "sample_id_col": "Sample ID given for sequencing",
-            "header_flag": "CAMPO",
-            "excel_sheet": "METADATA_LAB",
-            "alternative_sheet": "5.Viral Characterisation and Se",
-            "alternative_flag": "CAMPO",
-            "alternative_sample_id_col": "Sample ID given for sequencing"
-        },
-        "abort_if_md5_mismatch": "False",
-        "analysis_results_folder": "ANALYSIS_RESULTS",
-        "platform_storage_folder": "/tmp/relecov",
-        "allowed_file_extensions": [
-            ".fastq.gz",
-            ".fastq",
-            ".fq",
-            ".fq.gz",
-            ".fasta",
-            ".fasta.gz",
-            ".fa",
-            ".fa.gz",
-            "bam"
-        ],
-        "allowed_download_options": [
-            "download_only",
-            "download_clean",
-            "delete_only"
-        ],
-        "skip_when_found": [
-            "#",
-            "Hash",
-            "Path"
-        ]
-    },
->>>>>>> f2602cee
     "read_lab_metadata": {
         "fixed_fields": {
             "study_type": "Whole Genome Sequencing",
@@ -273,6 +231,7 @@
                 "PacBio": "sequencing_instrument_platform::PacBio",
                 "Ion Torrent": "sequencing_instrument_platform::Ion Torrent",
                 "Ion Gene": "sequencing_instrument_platform::Ion Torrent",
+                "Ion Gene": "sequencing_instrument_platform::Ion Torrent",
                 "Oxford Nanopore": "sequencing_instrument_platform::Oxford Nanopore"
             }
         },
@@ -324,6 +283,41 @@
         }
     },
     "upload_to_ena": {
+    "upload_to_gisaid": {
+        "gisaid_csv_headers": [
+            "submitter",
+            "covv_virus_name",
+            "covv_type",
+            "covv_passage",
+            "covv_collection_date",
+            "covv_location",
+            "covv_add_location",
+            "covv_host",
+            "covv_add_host_info",
+            "covv_sampling_strategy",
+            "covv_gender",
+            "covv_patient_age",
+            "covv_patient_status",
+            "covv_specimen",
+            "covv_outbreak",
+            "covv_last_vaccinated",
+            "covv_treatment",
+            "covv_seq_technology",
+            "covv_assembly_method",
+            "covv_coverage",
+            "covv_orig_lab",
+            "covv_orig_lab_addr",
+            "covv_provider_sample_id",
+            "covv_subm_lab",
+            "covv_subm_lab_addr",
+            "covv_subm_sample_id",
+            "covv_authors"
+        ],
+        "GISAID_configuration": {
+            "submitter": "GISAID_ID"
+        }
+    },
+    "upload_to_ena": {
         "ENA_configuration": {
             "study_alias": "RELECOV",
             "design_description": "Design Description",
@@ -445,13 +439,8 @@
             ]
         }
     },
-<<<<<<< HEAD
     "update_db": {
         "platform-params":{
-=======
-    "upload_database": {
-        "platform":{
->>>>>>> f2602cee
             "iskylims": {
                 "server_url": "http://relecov-iskylims.isciiides.es",
                 "api_url": "/wetlab/api/",
