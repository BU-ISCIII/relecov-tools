--- conflicted
+++ resolved
@@ -298,12 +298,17 @@
                 map_fields = self.map_iskylims_sample_fields_values(
                     sample_fields, s_project_fields
                 )
+            
+            elif self.server_type == "relecov_local":
+                post_url = "analysis"
+                map_fields = self.map_relecov_sample_data()
+            
             else:
                 stderr.print("[blue] Selecting sample fields")
                 map_fields = self.map_relecov_sample_data()
             post_url = "store_samples"
         elif self.type_of_info == "analysis":
-<<<<<<< HEAD
+
             if self.server_type == "relecov":
                 post_url = "analysis"
                 map_fields = self.map_relecov_bioinfo_data()
@@ -314,18 +319,16 @@
             # map_fields = self.map_iskylims_sample_fields_values(
             #    sample_fields, s_project_fields
             # )
-            
-
-
+            """ 
             elif self.server_type == "relecov_local":
                 post_url = "analysis"
                 map_fields = self.map_relecov_bioinfo_data()
             # post_url = "analysis"
-=======
-            post_url = "analysis"
-            map_fields = self.map_relecov_bioinfo_data()
-
->>>>>>> a1dfe3b8
+            """
+            # post_url = "analysis"
+            # map_fields = self.map_relecov_bioinfo_data()
+
+
         elif self.type_of_info == "longtable":
             post_url = "long_table"
         else:
