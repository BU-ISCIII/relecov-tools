#!/usr/bin/env python
import sys
import os
import jsonschema
import json
import logging
import rich.console
from jsonschema import Draft202012Validator
import time

import relecov_tools.utils
from relecov_tools.config_json import ConfigJson
from relecov_tools.rest_api import RestApi

# import relecov_tools.json_schema

log = logging.getLogger(__name__)
stderr = rich.console.Console(
    stderr=True,
    style="dim",
    highlight=False,
    force_terminal=relecov_tools.utils.rich_force_colors(),
)


class FeedDatabase:
    def __init__(
        self,
        user=None,
        passwd=None,
        json_file=None,
        schema=None,
        type_of_info=None,
        database_server=None,
    ):
        if user is None:
            user = relecov_tools.utils.prompt_text(
                msg="Enter username for upload data to server"
            )
        self.user = user
        if passwd is None:
            passwd = relecov_tools.utils.prompt_text(msg="Enter credential password")
        self.passwd = passwd
        self.config_json = ConfigJson()
        if json_file is None:
            self.config_json = ConfigJson()
            json_file = relecov_tools.utils.prompt_path(
                msg="Select the json file which have the data to map"
            )
        if not os.path.isfile(json_file):
            log.error("json data file %s does not exist ", json_file)
            stderr.print(f"[red] json data file {json_file} does not exist")
            sys.exit(1)
        self.json_data = relecov_tools.utils.read_json_file(json_file)
        self.json_file = json_file
        if schema is None:
            schema = os.path.join(
                os.path.dirname(os.path.realpath(__file__)),
                "schema",
                self.config_json.get_topic_data("json_schemas", "relecov_schema"),
            )
        else:
            if os.path.isfile(schema):
                log.error("Relecov schema file %s does not exists", schema)
                stderr.print("[red] Relecov schema " + schema + "does not exists")
                sys.exit(1)
        rel_schema_json = relecov_tools.utils.read_json_file(schema)
        try:
            Draft202012Validator.check_schema(rel_schema_json)
        except jsonschema.ValidationError:
            log.error("Schema does not fulfil Draft 202012 Validation ")
            stderr.print("[red] Schema does not fulfil Draft 202012 Validation")
            sys.exit(1)
        self.schema = rel_schema_json
        if type_of_info is None:
            type_of_info = relecov_tools.utils.prompt_selection(
                "Select:",
                ["sample", "analysis", "longtable"],
            )
        self.type_of_info = type_of_info

        if database_server is None:
            database_server = relecov_tools.utils.prompt_selection(
                "Select:",
                ["iskylims", "relecov", "relecov_local"],
            )
        self.server_type = database_server
        # Get database settings
        try:
            self.database_settings = self.config_json.get_topic_data(
                "external_url", database_server
            )
        except KeyError:
            log.error("Unable to get parameters for dataserver")
            stderr.print(f"[red] Unable to fetch parameters data for {database_server}")
            sys.exit(1)
        self.database_server = self.database_settings["server"]
        self.database_url = self.database_settings["url"]

        self.database_rest_api = RestApi(self.database_server, self.database_url)

    def get_schema_ontology_values(self):
        """Read the schema and extract the values of ontology with the label"""
        ontology_dict = {}
        for prop, values in self.schema["properties"].items():
            if "ontology" in values and values["ontology"] != "":
                ontology_dict[values["ontology"]] = prop
        return ontology_dict

    def map_iskylims_sample_fields_values(self, sample_fields, s_project_fields):
        """Map the values to the properties send to dtabasee
        in json schema based on label
        """
        sample_list = []
        s_fields = list(sample_fields.keys())
        for row in self.json_data:
            s_dict = {}

            for key, value in row.items():
                if key in s_project_fields:
                    s_dict[key] = value
                elif key in s_fields:
                    s_dict[sample_fields[key]] = value
                else:
                    print("not key in iSkyLIMS", key)
            # include the fix value
            if self.server_type == "iskylims":
                fixed_value = self.config_json.get_configuration(
                    "iskylims_fixed_values"
                )
                for prop, val in fixed_value.items():
                    s_dict[prop] = val
            sample_list.append(s_dict)

        return sample_list

    def get_iskylims_fields_sample(self):
        """2 requests are sent to iSkyLIMS. One for getting the sample fields
        These fields are mapped using the ontology.
        The second request is for getting the sample project fields. These are
        mapped using the label value.
        """
        sample_fields = {}
        s_project_fields = []
        # get the ontology values for mapping values in sample fields
        ontology_dict = self.get_schema_ontology_values()
        sample_url = self.database_settings["url_sample_fields"]
        try:
            sample_fields_raw = self.database_rest_api.get_request(sample_url, "", "")
        except AttributeError:
            log.error("Unable to connect to server %s", self.database_server)
            stderr.print(f"[red] Unable to connect to server {self.database_server}")
            sys.exit(1)
        if "ERROR" in sample_fields_raw:
            log.error(
                "Unable to get parameters. Received error code %s",
                sample_fields_raw["ERROR"],
            )
            stderr.print(
                f"[red] Unable to fetch data. Received error {sample_fields_raw['ERROR']}"
            )
            sys.exit(1)

        for key, values in sample_fields_raw["DATA"].items():
            if "ontology" in values:
                try:
                    property = ontology_dict[values["ontology"]]
                    # sample_fields has a key the label in metadata and value
                    # the field name for sample
                    sample_fields[property] = values["field_name"]
                except KeyError as e:
                    stderr.print(f"[red]Error in map ontology {e}")
            else:
                # for the ones that do no have ontologuy label is the sample field
                # and the value is empty
                # sample_fields[key] = ""
                print(values["field_name"])

        # fetch label for sample Project
        s_project_url = self.database_settings["url_project_fields"]
        param = self.database_settings["param_sample_project"]
        p_name = self.database_settings["project_name"]
        s_project_fields_raw = self.database_rest_api.get_request(
            s_project_url, param, p_name
        )
        if "ERROR" in s_project_fields_raw:
            log.error(
                "Unable to get parameters. Received error code %s",
                s_project_fields_raw["ERROR"],
            )
            stderr.print(
                f"[red] Unable to fetch data. Received error {s_project_fields_raw['ERROR']}"
            )
            sys.exit(1)
        for field in s_project_fields_raw["DATA"]:
            s_project_fields.append(field["sampleProjectFieldName"])

        return [sample_fields, s_project_fields]

    def map_relecov_sample_data(self):
        """Select the values from self.json_data"""
        field_values = []
        r_fields = self.config_json.get_configuration("relecov_sample_metadata")

        for row in self.json_data:
            s_dict = {}
            for r_field in r_fields:
                if r_field in row:
                    s_dict[r_field] = row[r_field]
                else:
                    s_dict[r_field] = None
            field_values.append(s_dict)
        return field_values

    def map_relecov_bioinfo_data(self):
        # Select the values from self.json_data
        field_values = []

        for row in self.json_data:
            s_dict = {}
            for r_field in self.json_data[row]:
                if r_field in self.json_data[row]:
                    s_dict[r_field] = self.json_data[row][r_field]
                    if r_field == "sample_name":
                        s_dict[r_field] = row
                else:
                    s_dict[r_field] = None
            field_values.append(s_dict)

        return field_values

    def update_database(self, field_values, post_url):
        """Send the request to update database"""
        for chunk in field_values:
            # print(chunk)
            result = self.database_rest_api.post_request(
                json.dumps(chunk),
                {"user": self.user, "pass": self.passwd},
                self.database_settings[post_url],
            )
            if "ERROR" in result:
                if result["ERROR"] == "Server not available":
                    # retry to connect to server
                    for i in range(10):
                        # wait 5 sec before resending the request
                        time.sleep(5)
                        result = self.iskylims_rest_api.post_request(
                            json.dumps(chunk),
                            {"user": self.user, "pass": self.passwd},
                            self.iskylims_settings[post_url],
                        )
                        if "ERROR" not in result:
                            break
                    if i == 9 and "ERROR" in result:
                        log.error("Unable to sent the request to iSkyLIMS")
                        stderr.print("[red] Unable to sent the request to iSkyLIMS")
                        sys.exit(1)
                else:
                    log.error("Request to iSkyLIMS was not accepted")
                    stderr.print(
                        f"[red] Error {result['ERROR']} when sending request to iSkyLIMS "
                    )
                    sys.exit(1)
            if "sampleName" in chunk:
                log.info("stored data in iskylims for sample %s", chunk["sampleName"])
            elif "sequencing_sample_id" in chunk:
                log.info(
                    "stored data in relecov for sample %s",
                    chunk["sequencing_sample_id"],
                )
            else:
                log.info("stored data in relecov")
        return

    def store_data(self):
        """Collect data from json file and split them to store data in iSkyLIMS
        amd in Relecov Platform
        """
        map_fields = {}  #
        if self.type_of_info == "sample":
            if self.server_type == "iskylims":
                sample_fields, s_project_fields = self.get_iskylims_fields_sample()
                map_fields = self.map_iskylims_sample_fields_values(
                    sample_fields, s_project_fields
                )
            else:
                # sample_fields, s_project_fields = self.get_iskylims_fields_sample()
                map_fields = self.map_relecov_sample_data()
            post_url = "store_samples"

        elif self.type_of_info == "analysis":
            if self.server_type == "relecov":
                print("relecov")
                post_url = "analysis"
                map_fields = self.map_relecov_bioinfo_data()
                """
                sample_fields, s_project_fields = self.get_iskylims_fields_sample()
                map_fields = self.map_iskylims_sample_fields_values(
                    sample_fields, s_project_fields
                )
<<<<<<< HEAD
                post_url = "analysis"
                print("analysis")
                map_fields = self.map_relecov_bioinfo_data()
                """
            elif self.server_type == "relecov_local":
                print("relecov_local")
                sample_fields, s_project_fields = self.get_iskylims_fields_sample()
                map_fields = self.map_iskylims_sample_fields_values(
                    sample_fields, s_project_fields
                )
                post_url = "analysis"
                print("analysis")
=======
                """
            elif self.server_type == "relecov_local":
                print("relecov_local")
                post_url = "analysis"
>>>>>>> 6e8a6038
                map_fields = self.map_relecov_bioinfo_data()

        elif self.type_of_info == "longtable":
            post_url = "long_table"
        else:
            stderr.print("[red] Invalid type to upload to database")
            sys.exit(1)
        self.update_database(map_fields, post_url)<|MERGE_RESOLUTION|>--- conflicted
+++ resolved
@@ -298,25 +298,10 @@
                 map_fields = self.map_iskylims_sample_fields_values(
                     sample_fields, s_project_fields
                 )
-<<<<<<< HEAD
-                post_url = "analysis"
-                print("analysis")
-                map_fields = self.map_relecov_bioinfo_data()
-                """
-            elif self.server_type == "relecov_local":
-                print("relecov_local")
-                sample_fields, s_project_fields = self.get_iskylims_fields_sample()
-                map_fields = self.map_iskylims_sample_fields_values(
-                    sample_fields, s_project_fields
-                )
-                post_url = "analysis"
-                print("analysis")
-=======
                 """
             elif self.server_type == "relecov_local":
                 print("relecov_local")
                 post_url = "analysis"
->>>>>>> 6e8a6038
                 map_fields = self.map_relecov_bioinfo_data()
 
         elif self.type_of_info == "longtable":
