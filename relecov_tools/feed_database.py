#!/usr/bin/env python
import sys
import os
import jsonschema
import json
import logging
import rich.console
from jsonschema import Draft202012Validator
import time

import relecov_tools.utils
from relecov_tools.config_json import ConfigJson
from relecov_tools.rest_api import RestApi

# import relecov_tools.json_schema

log = logging.getLogger(__name__)
stderr = rich.console.Console(
    stderr=True,
    style="dim",
    highlight=False,
    force_terminal=relecov_tools.utils.rich_force_colors(),
)


class FeedDatabase:
    def __init__(
        self,
        user=None,
        passwd=None,
        json_file=None,
        schema=None,
        type_of_info=None,
        database_server=None,
    ):
        if user is None:
            user = relecov_tools.utils.prompt_text(
                msg="Enter username for upload data to server"
            )
        self.user = user
        if passwd is None:
            passwd = relecov_tools.utils.prompt_text(msg="Enter credential password")
        self.passwd = passwd
        self.config_json = ConfigJson()
        if json_file is None:
            self.config_json = ConfigJson()
            json_file = relecov_tools.utils.prompt_path(
                msg="Select the json file which have the data to map"
            )
        if not os.path.isfile(json_file):
            log.error("json data file %s does not exist ", json_file)
            stderr.print(f"[red] json data file {json_file} does not exist")
            sys.exit(1)
        self.json_data = relecov_tools.utils.read_json_file(json_file)
        self.json_file = json_file
        if schema is None:
            schema = os.path.join(
                os.path.dirname(os.path.realpath(__file__)),
                "schema",
                self.config_json.get_topic_data("json_schemas", "relecov_schema"),
            )
        else:
            if os.path.isfile(schema):
                log.error("Relecov schema file %s does not exists", schema)
                stderr.print(f"[red] Relecov schema  {schema} does not exists")
                sys.exit(1)
        rel_schema_json = relecov_tools.utils.read_json_file(schema)
        try:
            Draft202012Validator.check_schema(rel_schema_json)
        except jsonschema.ValidationError:
            log.error("Schema does not fulfil Draft 202012 Validation ")
            stderr.print("[red] Schema does not fulfil Draft 202012 Validation")
            sys.exit(1)
        self.schema = rel_schema_json
        if type_of_info is None:
            type_of_info = relecov_tools.utils.prompt_selection(
                "Select:",
                ["sample", "analysis", "longtable"],
            )
        self.type_of_info = type_of_info

        if database_server is None:
            database_server = relecov_tools.utils.prompt_selection(
                "Select:",
                ["iskylims", "relecov"],
            )
        self.server_type = database_server
        # Get database settings
        try:
            self.database_settings = self.config_json.get_topic_data(
                "external_url", database_server
            )
        except KeyError:
            log.error("Unable to get parameters for dataserver")
            stderr.print(f"[red] Unable to fetch parameters data for {database_server}")
            sys.exit(1)
        self.database_server = self.database_settings["server"]
        self.database_url = self.database_settings["url"]

        self.database_rest_api = RestApi(self.database_server, self.database_url)

    def get_schema_ontology_values(self):
        """Read the schema and extract the values of ontology with the label"""
        ontology_dict = {}
        for prop, values in self.schema["properties"].items():
            if "ontology" in values and values["ontology"] != "":
                ontology_dict[values["ontology"]] = prop
        return ontology_dict

    def map_iskylims_sample_fields_values(self, sample_fields, s_project_fields):
        """Map the values to the properties send to dtabasee
        in json schema based on label
        """
        sample_list = []
        s_fields = list(sample_fields.keys())
        for row in self.json_data:
            s_dict = {}

            for key, value in row.items():
                if key in s_project_fields:
                    s_dict[key] = value
                elif key in s_fields:
                    s_dict[sample_fields[key]] = value
                else:
                    log.info("not key %s in iSkyLIMS", key)
            # include the fix value
            if self.server_type == "iskylims":
                fixed_value = self.config_json.get_configuration(
                    "iskylims_fixed_values"
                )
                for prop, val in fixed_value.items():
                    s_dict[prop] = val
            sample_list.append(s_dict)

        return sample_list

    def get_iskylims_fields_sample(self):
        """2 requests are sent to iSkyLIMS. One for getting the sample fields
        These fields are mapped using the ontology.
        The second request is for getting the sample project fields. These are
        mapped using the label value.
        """
        sample_fields = {}
        s_project_fields = []
        # get the ontology values for mapping values in sample fields
        ontology_dict = self.get_schema_ontology_values()
        sample_url = self.database_settings["url_sample_fields"]
        try:
            sample_fields_raw = self.database_rest_api.get_request(sample_url, "", "")
        except AttributeError:
            log.error("Unable to connect to server %s", self.database_server)
            stderr.print(f"[red] Unable to connect to server {self.database_server}")
            sys.exit(1)
        if "ERROR" in sample_fields_raw:
            log.error(
                "Unable to get parameters. Received error code %s",
                sample_fields_raw["ERROR"],
            )
            stderr.print(
                f"[red] Unable to fetch data. Received error {sample_fields_raw['ERROR']}"
            )
            sys.exit(1)

        for key, values in sample_fields_raw["DATA"].items():
            if "ontology" in values:
                try:
                    property = ontology_dict[values["ontology"]]
                    # sample_fields has a key the label in metadata and value
                    # the field name for sample
                    sample_fields[property] = values["field_name"]
                except KeyError as e:
                    stderr.print(f"[red]Error in map ontology {e}")
            else:
                # for the ones that do no have ontologuy label is the sample field
                # and the value is empty
                # sample_fields[key] = ""
                log.info("not ontology for item  %s", values["field_name"])

        # fetch label for sample Project
        s_project_url = self.database_settings["url_project_fields"]
        param = self.database_settings["param_sample_project"]
        p_name = self.database_settings["project_name"]
        s_project_fields_raw = self.database_rest_api.get_request(
            s_project_url, param, p_name
        )
        if "ERROR" in s_project_fields_raw:
            log.error(
                "Unable to get parameters. Received error code %s",
                s_project_fields_raw["ERROR"],
            )
            stderr.print(
                f"[red] Unable to fetch data. Received error {s_project_fields_raw['ERROR']}"
            )
            sys.exit(1)
        for field in s_project_fields_raw["DATA"]:
            s_project_fields.append(field["sampleProjectFieldName"])

        return [sample_fields, s_project_fields]

    def map_relecov_sample_data(self):
        """Select the values from self.json_data"""
        field_values = []
        r_fields = self.config_json.get_configuration("relecov_sample_metadata")

        for row in self.json_data:
            s_dict = {}
            for r_field in r_fields:
                if r_field in row:
                    s_dict[r_field] = row[r_field]
                else:
                    s_dict[r_field] = None
            field_values.append(s_dict)
        return field_values

    def map_relecov_bioinfo_data(self):
        # Select the values from self.json_data
        field_values = []

        for row in self.json_data:
            s_dict = {}
            for r_field in self.json_data[row]:
                if r_field in self.json_data[row]:
                    s_dict[r_field] = self.json_data[row][r_field]
                    if r_field == "sample_name":
                        s_dict[r_field] = row
                else:
                    s_dict[r_field] = None
            field_values.append(s_dict)

        return field_values

    def update_database(self, field_values, post_url):
        """Send the request to update database"""
        suces_count = 0
        request_count = 0
        for chunk in field_values:
            req_sample = ""
            request_count += 1
            if "sample_name" in chunk:
                stderr.print(
                    f"[blue] sending request for sample {chunk['sample_name']}"
                )
                req_sample = chunk["sample_name"]
            elif "sequencing_sample_id" in chunk:
                stderr.print(
                    f"[blue] sending request for sample {chunk['sequencing_sample_id']}"
                )
                req_sample = chunk["sequencing_sample_id"]
            result = self.database_rest_api.post_request(
                json.dumps(chunk),
                {"user": self.user, "pass": self.passwd},
                self.database_settings[post_url],
            )

            if "ERROR" in result:
                if result["ERROR"] == "Server not available":
                    # retry to connect to server
                    for i in range(10):
                        # wait 5 sec before resending the request
                        time.sleep(5)
                        result = self.database_rest_api.post_request(
                            json.dumps(chunk),
                            {"user": self.user, "pass": self.passwd},
                            self.database_settings[post_url],
                        )
                        if "ERROR" not in result:
                            break
                    if i == 9 and "ERROR" in result:
                        log.error("Unable to sent the request to remote server")
                        stderr.print(
                            "[red] Unable to sent the request to remote server"
                        )
                        sys.exit(1)
                elif "already defined" in result["ERROR_TEST"].lower():
                    log.warning(
                        "Request to %s for %s was not accepted",
                        self.database_server,
                        req_sample,
                    )
                    stderr.print(
                        f"[yellow] Warning request for {req_sample} already defined"
                    )
                    continue
                else:
                    log.error("Request to %s was not accepted", self.database_server)
                    stderr.print(
                        f"[red] Error {result['ERROR']} when sending request to {self.database_server}"
                    )
                    sys.exit(1)
            log.info(
                "stored data in %s iskylims for sample %s",
                self.database_server,
                req_sample,
            )
            stderr.print(f"[green] Successful request for {req_sample}")
            suces_count += 1
        if request_count == suces_count:
            stderr.print(
                f"[gren] All information was sent sucessfuly to {self.server_type}"
            )
        else:
            stderr.print(
                "[yellow] Some of your requests were not successful stored in database"
            )
            stderr.print(f"[yellow] {suces_count} of the {request_count} were done ok")
        return

    def store_data(self):
        """Collect data from json file and split them to store data in iSkyLIMS
        and in Relecov Platform
        """
        map_fields = {}  #
        if self.type_of_info == "sample":
            if self.server_type == "iskylims":
                stderr.print(f"[blue] Getting sample fields from {self.server_type}")
                sample_fields, s_project_fields = self.get_iskylims_fields_sample()
                stderr.print("[blue] Selecting sample fields")
                map_fields = self.map_iskylims_sample_fields_values(
                    sample_fields, s_project_fields
                )
<<<<<<< HEAD
            elif self.server_type == "relecov_local":
                print("relecov_local")
                # post_url = "sample"
                map_fields = self.map_relecov_sample_data()
=======

            elif self.server_type == "relecov_local":
                post_url = "analysis"
                map_fields = self.map_relecov_sample_data()

>>>>>>> 84e222b8
            else:

                # sample_fields, s_project_fields = self.get_iskylims_fields_sample()
                stderr.print("[blue] Selecting sample fields")
                map_fields = self.map_relecov_sample_data()
            post_url = "store_samples"

        elif self.type_of_info == "analysis":

            if self.server_type == "relecov":
                post_url = "analysis"
                map_fields = self.map_relecov_bioinfo_data()

        # sample_fields, s_project_fields = self.get_iskylims_fields_sample()
        # map_fields = self.map_iskylims_sample_fields_values(
        #    sample_fields, s_project_fields
        # )
        # post_url = "analysis"
        # map_fields = self.map_relecov_bioinfo_data()

        elif self.type_of_info == "longtable":
            post_url = "long_table"
            map_fields = self.json_data
        else:
            stderr.print("[red] Invalid type to upload to database")
            sys.exit(1)
        self.update_database(map_fields, post_url)
        stderr.print(f"[green] Upload process to {self.server_type} completed")<|MERGE_RESOLUTION|>--- conflicted
+++ resolved
@@ -318,18 +318,7 @@
                 map_fields = self.map_iskylims_sample_fields_values(
                     sample_fields, s_project_fields
                 )
-<<<<<<< HEAD
-            elif self.server_type == "relecov_local":
-                print("relecov_local")
-                # post_url = "sample"
-                map_fields = self.map_relecov_sample_data()
-=======
-
-            elif self.server_type == "relecov_local":
-                post_url = "analysis"
-                map_fields = self.map_relecov_sample_data()
-
->>>>>>> 84e222b8
+
             else:
 
                 # sample_fields, s_project_fields = self.get_iskylims_fields_sample()
